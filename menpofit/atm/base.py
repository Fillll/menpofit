from __future__ import division
import numpy as np
from menpo.shape import TriMesh
from menpofit.transform import DifferentiableThinPlateSplines
from menpofit.base import name_of_callable
from menpofit.aam.builder import (
    build_patch_reference_frame, build_reference_frame)


class ATM(object):
    r"""
    Active Template Model class.

    Parameters
    -----------
    shape_models : :map:`PCAModel` list
        A list containing the shape models of the ATM.

    warped_templates : :map:`MaskedImage` list
        A list containing the warped templates models of the ATM.

    reference_shape : :map:`PointCloud`
        The reference shape that was used to resize all training images to a
        consistent object size.

    transform : :map:`PureAlignmentTransform`
        The transform used to warp the images from which the AAM was
        constructed.

    features : `callable` or ``[callable]``,
        If list of length ``n_levels``, feature extraction is performed at
        each level after downscaling of the image.
        The first element of the list specifies the features to be extracted at
        the lowest pyramidal level and so on.

        If ``callable`` the specified feature will be applied to the original
        image and pyramid generation will be performed on top of the feature
        image. Also see the `pyramid_on_features` property.

        Note that from our experience, this approach of extracting features
        once and then creating a pyramid on top tends to lead to better
        performing AAMs.

    scales : `int` or float` or list of those, optional

    scale_shapes : `boolean`

    scale_features : `boolean`

    """
    def __init__(self, shape_models, warped_templates, reference_shape,
                 transform, features, scales, scale_shapes, scale_features):
        self.shape_models = shape_models
        self.warped_templates = warped_templates
        self.transform = transform
        self.features = features
        self.reference_shape = reference_shape
        self.scales = scales
        self.scale_shapes = scale_shapes
        self.scale_features = scale_features

    @property
    def n_levels(self):
        """
        The number of scale level of the ATM.

        :type: `int`
        """
        return len(self.scales)

    # TODO: Could we directly use class names instead of this?
    @property
    def _str_title(self):
        r"""
        Returns a string containing name of the model.

        :type: `string`
        """
        return 'Active Template Model'

    def instance(self, shape_weights=None, level=-1):
        r"""
        Generates a novel ATM instance given a set of shape weights. If no
        weights are provided, the mean shape instance is returned.

        Parameters
        -----------
        shape_weights : ``(n_weights,)`` `ndarray` or `float` list
            Weights of the shape model that will be used to create
            a novel shape instance. If ``None``, the mean shape
            ``(shape_weights = [0, 0, ..., 0])`` is used.

        level : `int`, optional
            The pyramidal level to be used.

        Returns
        -------
        image : :map:`Image`
            The novel ATM instance.
        """
        sm = self.shape_models[level]

        # TODO: this bit of logic should to be transferred down to PCAModel
        if shape_weights is None:
            shape_weights = [0]
        n_shape_weights = len(shape_weights)
        shape_weights *= sm.eigenvalues[:n_shape_weights] ** 0.5
        shape_instance = sm.instance(shape_weights)

        return self._instance(level, shape_instance)

    def random_instance(self, level=-1):
        r"""
        Generates a novel random instance of the ATM.

        Parameters
        -----------
        level : `int`, optional
            The pyramidal level to be used.

        Returns
        -------
        image : :map:`Image`
            The novel ATM instance.
        """
        sm = self.shape_models[level]

        # TODO: this bit of logic should to be transferred down to PCAModel
        shape_weights = (np.random.randn(sm.n_active_components) *
                         sm.eigenvalues[:sm.n_active_components]**0.5)
        shape_instance = sm.instance(shape_weights)

        return self._instance(level, shape_instance)

    def _instance(self, level, shape_instance):
        template = self.warped_templates[level]
        landmarks = template.landmarks['source'].lms

<<<<<<< HEAD
=======
        reference_frame = self._build_reference_frame(
            shape_instance, landmarks)

        transform = self.transform(
            reference_frame.landmarks['source'].lms, landmarks)

        return template.as_unmasked(copy=False).warp_to_mask(
            reference_frame.mask, transform, warp_landmarks=True)

    def _build_reference_frame(self, reference_shape, landmarks):
>>>>>>> 2b10329e
        if type(landmarks) == TriMesh:
            trilist = landmarks.trilist
        else:
            trilist = None
        reference_frame = build_reference_frame(shape_instance,
                                                trilist=trilist)

        transform = self.transform(
            reference_frame.landmarks['source'].lms, landmarks)

        return template.warp_to_mask(reference_frame.mask, transform,
                                     warp_landmarks=True)

    def view_shape_models_widget(self, n_parameters=5,
                                 parameters_bounds=(-3.0, 3.0),
                                 mode='multiple', figure_size=(10, 8)):
        r"""
        Visualizes the shape models of the AAM object using the
        `menpo.visualize.widgets.visualize_shape_model` widget.

        Parameters
        -----------
        n_parameters : `int` or `list` of `int` or ``None``, optional
            The number of shape principal components to be used for the
            parameters sliders.
            If `int`, then the number of sliders per level is the minimum
            between `n_parameters` and the number of active components per
            level.
            If `list` of `int`, then a number of sliders is defined per level.
            If ``None``, all the active components per level will have a slider.
        parameters_bounds : (`float`, `float`), optional
            The minimum and maximum bounds, in std units, for the sliders.
        mode : {``single``, ``multiple``}, optional
            If ``'single'``, only a single slider is constructed along with a
            drop down menu.
            If ``'multiple'``, a slider is constructed for each parameter.
        figure_size : (`int`, `int`), optional
            The size of the plotted figures.
        """
        from menpofit.visualize import visualize_shape_model
        visualize_shape_model(self.shape_models, n_parameters=n_parameters,
                              parameters_bounds=parameters_bounds,
                              figure_size=figure_size, mode=mode)

    # TODO: fix me!
    def view_atm_widget(self, n_shape_parameters=5,
                        parameters_bounds=(-3.0, 3.0), mode='multiple',
                        figure_size=(10, 8)):
        r"""
        Visualizes the ATM object using the
        menpo.visualize.widgets.visualize_atm widget.

        Parameters
        -----------
        n_shape_parameters : `int` or `list` of `int` or None, optional
            The number of shape principal components to be used for the
            parameters sliders.
            If `int`, then the number of sliders per level is the minimum
            between `n_parameters` and the number of active components per
            level.
            If `list` of `int`, then a number of sliders is defined per level.
            If ``None``, all the active components per level will have a slider.
        parameters_bounds : (`float`, `float`), optional
            The minimum and maximum bounds, in std units, for the sliders.
        mode : {``single``, ``multiple``}, optional
            If ``'single'``, only a single slider is constructed along with a
            drop down menu.
            If ``'multiple'``, a slider is constructed for each pp window.
        figure_size : (`int`, `int`), optional
            The size of the plotted figures.
        """
        from menpofit.visualize import visualize_atm
        visualize_atm(self, n_shape_parameters=n_shape_parameters,
                      parameters_bounds=parameters_bounds,
                      figure_size=figure_size, mode=mode)

    # TODO: fix me!
    def __str__(self):
        out = "{}\n - {} training shapes.\n".format(self._str_title,
                                                    self.n_training_shapes)
        # small strings about number of channels, channels string and downscale
        n_channels = []
        down_str = []
        for j in range(self.n_levels):
            n_channels.append(
                self.warped_templates[j].n_channels)
            if j == self.n_levels - 1:
                down_str.append('(no downscale)')
            else:
                down_str.append('(downscale by {})'.format(
                    self.downscale**(self.n_levels - j - 1)))
        # string about features and channels
        if self.pyramid_on_features:
            feat_str = "- Feature is {} with ".format(
                name_of_callable(self.features))
            if n_channels[0] == 1:
                ch_str = ["channel"]
            else:
                ch_str = ["channels"]
        else:
            feat_str = []
            ch_str = []
            for j in range(self.n_levels):
                feat_str.append("- Feature is {} with ".format(
                    name_of_callable(self.features[j])))
                if n_channels[j] == 1:
                    ch_str.append("channel")
                else:
                    ch_str.append("channels")
        out = "{} - {} Warp.\n".format(out, name_of_callable(self.transform))
        if self.n_levels > 1:
            if self.scaled_shape_models:
                out = "{} - Gaussian pyramid with {} levels and downscale " \
                      "factor of {}.\n   - Each level has a scaled shape " \
                      "model (reference frame).\n".format(out, self.n_levels,
                                                          self.downscale)

            else:
                out = "{} - Gaussian pyramid with {} levels and downscale " \
                      "factor of {}:\n   - Shape models (reference frames) " \
                      "are not scaled.\n".format(out, self.n_levels,
                                                 self.downscale)
            if self.pyramid_on_features:
                out = "{}   - Pyramid was applied on feature space.\n   " \
                      "{}{} {} per image.\n".format(out, feat_str,
                                                    n_channels[0], ch_str[0])
                if not self.scaled_shape_models:
                    out = "{}   - Reference frames of length {} " \
                          "({} x {}C, {} x {}C)\n".format(
                          out,
                          self.warped_templates[0].n_true_pixels() *
                          n_channels[0],
                          self.warped_templates[0].n_true_pixels(),
                          n_channels[0],
                          self.warped_templates[0]._str_shape,
                          n_channels[0])
            else:
                out = "{}   - Features were extracted at each pyramid " \
                      "level.\n".format(out)
            for i in range(self.n_levels - 1, -1, -1):
                out = "{}   - Level {} {}: \n".format(out, self.n_levels - i,
                                                      down_str[i])
                if not self.pyramid_on_features:
                    out = "{}     {}{} {} per image.\n".format(
                        out, feat_str[i], n_channels[i], ch_str[i])
                if (self.scaled_shape_models or
                        (not self.pyramid_on_features)):
                    out = "{}     - Reference frame of length {} " \
                          "({} x {}C, {} x {}C)\n".format(
                          out,
                          self.warped_templates[i].n_true_pixels() *
                                                                  n_channels[i],
                          self.warped_templates[i].n_true_pixels(),
                          n_channels[i],
                          self.warped_templates[i]._str_shape,
                          n_channels[i])
                out = "{0}     - {1} shape components ({2:.2f}% of " \
                      "variance)\n".format(
                      out, self.shape_models[i].n_components,
                      self.shape_models[i].variance_ratio() * 100)
        else:
            if self.pyramid_on_features:
                feat_str = [feat_str]
            out = "{0} - No pyramid used:\n   {1}{2} {3} per image.\n" \
                  "   - Reference frame of length {4} ({5} x {6}C, " \
                  "{7} x {8}C)\n   - {9} shape components ({10:.2f}% of " \
                  "variance)\n".format(
                  out, feat_str[0], n_channels[0], ch_str[0],
                  self.warped_templates[0].n_true_pixels() * n_channels[0],
                  self.warped_templates[0].n_true_pixels(),
                  n_channels[0],
                  self.warped_templates[0]._str_shape,
                  n_channels[0], self.shape_models[0].n_components,
                  self.shape_models[0].variance_ratio() * 100)
        return out


class PatchATM(ATM):
    r"""
    Patch Based Active Template Model class.

    Parameters
    -----------
    shape_models : :map:`PCAModel` list
        A list containing the shape models of the ATM.

    warped_templates : :map:`MaskedImage` list
        A list containing the warped templates models of the ATM.

    reference_shape : :map:`PointCloud`
        The reference shape that was used to resize all training images to a
        consistent object size.

    patch_shape : tuple of `int`
        The shape of the patches used to build the Patch Based AAM.

    features : `callable` or ``[callable]``
        If list of length ``n_levels``, feature extraction is performed at
        each level after downscaling of the image.
        The first element of the list specifies the features to be extracted at
        the lowest pyramidal level and so on.

        If ``callable`` the specified feature will be applied to the original
        image and pyramid generation will be performed on top of the feature
        image. Also see the `pyramid_on_features` property.

        Note that from our experience, this approach of extracting features
        once and then creating a pyramid on top tends to lead to better
        performing AAMs.

    scales : `int` or float` or list of those

    scale_shapes : `boolean`

    scale_features : `boolean`

    """
    def __init__(self, shape_models, warped_templates, reference_shape,
                 patch_shape, features, scales, scale_shapes, scale_features):
        self.shape_models = shape_models
        self.warped_templates = warped_templates
        self.transform = DifferentiableThinPlateSplines
        self.patch_shape = patch_shape
        self.features = features
        self.reference_shape = reference_shape
        self.scales = scales
        self.scale_shapes = scale_shapes
        self.scale_features = scale_features

    @property
    def _str_title(self):
        return 'Patch-Based Active Template Model'

    def _instance(self, level, shape_instance):
        template = self.warped_templates[level]
        landmarks = template.landmarks['source'].lms

        reference_frame = build_patch_reference_frame(
            shape_instance, patch_shape=self.patch_shape)

        transform = self.transform(
            reference_frame.landmarks['source'].lms, landmarks)

        return template.warp_to_mask(reference_frame.mask, transform,
                                     warp_landmarks=True)

    # TODO: fix me!
    def __str__(self):
        out = super(PatchBasedATM, self).__str__()
        out_splitted = out.splitlines()
        out_splitted[0] = self._str_title
        out_splitted.insert(5, "   - Patch size is {}W x {}H.".format(
            self.patch_shape[1], self.patch_shape[0]))
        return '\n'.join(out_splitted)


# TODO: document me!
class LinearATM(ATM):
    r"""
    Linear Active Template Model class.

    Parameters
    -----------
    shape_models : :map:`PCAModel` list
        A list containing the shape models of the AAM.

    warped_templates : :map:`MaskedImage` list
        A list containing the warped templates models of the ATM.

    reference_shape : :map:`PointCloud`
        The reference shape that was used to resize all training images to a
        consistent object size.

    transform : :map:`PureAlignmentTransform`
        The transform used to warp the images from which the AAM was
        constructed.

    features : `callable` or ``[callable]``, optional
        If list of length ``n_levels``, feature extraction is performed at
        each level after downscaling of the image.
        The first element of the list specifies the features to be extracted at
        the lowest pyramidal level and so on.

        If ``callable`` the specified feature will be applied to the original
        image and pyramid generation will be performed on top of the feature
        image. Also see the `pyramid_on_features` property.

        Note that from our experience, this approach of extracting features
        once and then creating a pyramid on top tends to lead to better
        performing AAMs.

    scales : `int` or float` or list of those

    scale_shapes : `boolean`

    scale_features : `boolean`

    """
    def __init__(self, shape_models, warped_templates, reference_shape,
                 transform, features, scales, scale_shapes, scale_features,
                 n_landmarks):
        self.shape_models = shape_models
        self.warped_templates = warped_templates
        self.transform = transform
        self.features = features
        self.reference_shape = reference_shape
        self.scales = scales
        self.scale_shapes = scale_shapes
        self.scale_features = scale_features
        self.n_landmarks = n_landmarks

    # TODO: implement me!
    def _instance(self, level, shape_instance):
        raise NotImplemented

    # TODO: implement me!
    def view_atm_widget(self, n_shape_parameters=5, n_appearance_parameters=5,
                        parameters_bounds=(-3.0, 3.0), mode='multiple',
                        figure_size=(10, 8)):
        raise NotImplemented

    # TODO: implement me!
    def __str__(self):
        raise NotImplemented


# TODO: document me!
class LinearPatchATM(ATM):
    r"""
    Linear Patch based Active Template Model class.

    Parameters
    -----------
    shape_models : :map:`PCAModel` list
        A list containing the shape models of the AAM.

    warped_templates : :map:`MaskedImage` list
        A list containing the warped templates models of the ATM.

    reference_shape : :map:`PointCloud`
        The reference shape that was used to resize all training images to a
        consistent object size.

    patch_shape : tuple of `int`
        The shape of the patches used to build the Patch Based AAM.

    features : `callable` or ``[callable]``
        If list of length ``n_levels``, feature extraction is performed at
        each level after downscaling of the image.
        The first element of the list specifies the features to be extracted at
        the lowest pyramidal level and so on.

        If ``callable`` the specified feature will be applied to the original
        image and pyramid generation will be performed on top of the feature
        image. Also see the `pyramid_on_features` property.

        Note that from our experience, this approach of extracting features
        once and then creating a pyramid on top tends to lead to better
        performing AAMs.

    scales : `int` or float` or list of those

    scale_shapes : `boolean`

    scale_features : `boolean`

    n_landmarks: `int`

    """
    def __init__(self, shape_models, warped_templates, reference_shape,
                 patch_shape, features, scales, scale_shapes,
                 scale_features, n_landmarks):
        self.shape_models = shape_models
        self.warped_templates = warped_templates
        self.transform = DifferentiableThinPlateSplines
        self.patch_shape = patch_shape
        self.features = features
        self.reference_shape = reference_shape
        self.scales = scales
        self.scale_shapes = scale_shapes
        self.scale_features = scale_features
        self.n_landmarks = n_landmarks

    # TODO: implement me!
    def _instance(self, level, shape_instance):
        raise NotImplemented

    # TODO: implement me!
    def view_atm_widget(self, n_shape_parameters=5, n_appearance_parameters=5,
                        parameters_bounds=(-3.0, 3.0), mode='multiple',
                        figure_size=(10, 8)):
        raise NotImplemented

    # TODO: implement me!
    def __str__(self):
        raise NotImplemented


# TODO: document me!
class PartsATM(ATM):
    r"""
    Parts based Active Template Model class.

    Parameters
    -----------
    shape_models : :map:`PCAModel` list
        A list containing the shape models of the AAM.

    warped_templates : :map:`MaskedImage` list
        A list containing the warped templates models of the ATM.

    reference_shape : :map:`PointCloud`
        The reference shape that was used to resize all training images to a
        consistent object size.

    patch_shape : tuple of `int`
        The shape of the patches used to build the Patch Based AAM.

    features : `callable` or ``[callable]``
        If list of length ``n_levels``, feature extraction is performed at
        each level after downscaling of the image.
        The first element of the list specifies the features to be extracted at
        the lowest pyramidal level and so on.

        If ``callable`` the specified feature will be applied to the original
        image and pyramid generation will be performed on top of the feature
        image. Also see the `pyramid_on_features` property.

        Note that from our experience, this approach of extracting features
        once and then creating a pyramid on top tends to lead to better
        performing AAMs.

    normalize_parts: `callable`

    scales : `int` or float` or list of those

    scale_shapes : `boolean`

    scale_features : `boolean`

    """
    def __init__(self, shape_models, warped_templates, reference_shape,
                 patch_shape, features, normalize_parts, scales,
                 scale_shapes, scale_features):
        self.shape_models = shape_models
        self.warped_templates = warped_templates
        self.patch_shape = patch_shape
        self.features = features
        self.normalize_parts = normalize_parts
        self.reference_shape = reference_shape
        self.scales = scales
        self.scale_shapes = scale_shapes
        self.scale_features = scale_features

    # TODO: implement me!
    def _instance(self, level, shape_instance):
        raise NotImplemented

    # TODO: implement me!
    def view_atm_widget(self, n_shape_parameters=5, n_appearance_parameters=5,
                        parameters_bounds=(-3.0, 3.0), mode='multiple',
                        figure_size=(10, 8)):
        raise NotImplemented

    # TODO: implement me!
    def __str__(self):
        raise NotImplemented<|MERGE_RESOLUTION|>--- conflicted
+++ resolved
@@ -136,19 +136,6 @@
         template = self.warped_templates[level]
         landmarks = template.landmarks['source'].lms
 
-<<<<<<< HEAD
-=======
-        reference_frame = self._build_reference_frame(
-            shape_instance, landmarks)
-
-        transform = self.transform(
-            reference_frame.landmarks['source'].lms, landmarks)
-
-        return template.as_unmasked(copy=False).warp_to_mask(
-            reference_frame.mask, transform, warp_landmarks=True)
-
-    def _build_reference_frame(self, reference_shape, landmarks):
->>>>>>> 2b10329e
         if type(landmarks) == TriMesh:
             trilist = landmarks.trilist
         else:
@@ -159,8 +146,8 @@
         transform = self.transform(
             reference_frame.landmarks['source'].lms, landmarks)
 
-        return template.warp_to_mask(reference_frame.mask, transform,
-                                     warp_landmarks=True)
+        return template.as_unmasked().warp_to_mask(
+            reference_frame.mask, transform, warp_landmarks=True)
 
     def view_shape_models_widget(self, n_parameters=5,
                                  parameters_bounds=(-3.0, 3.0),
@@ -392,8 +379,8 @@
         transform = self.transform(
             reference_frame.landmarks['source'].lms, landmarks)
 
-        return template.warp_to_mask(reference_frame.mask, transform,
-                                     warp_landmarks=True)
+        return template.as_unmasked().warp_to_mask(
+            reference_frame.mask, transform, warp_landmarks=True)
 
     # TODO: fix me!
     def __str__(self):
